--- conflicted
+++ resolved
@@ -9,12 +9,9 @@
 
 from SmartCFDTradingAgent.utils.logger import get_logger
 
-<<<<<<< HEAD
+
 log = logging.getLogger(__name__)
-=======
 
-log = get_logger("telegram")
->>>>>>> 7202be14
 
 API = "https://api.telegram.org/bot{token}/sendMessage"
 TIMEOUT = 10
@@ -62,11 +59,9 @@
             r = requests.post(url, data=data, timeout=TIMEOUT)
         except Exception as e:
             if attempt == 3:
-<<<<<<< HEAD
+
                 log.warning("[telegram] request error: %s", e)
-=======
-                log.error("[telegram] request error: %s", e)
->>>>>>> 7202be14
+
                 return False
             time.sleep(1.5 * (attempt + 1))
             continue
