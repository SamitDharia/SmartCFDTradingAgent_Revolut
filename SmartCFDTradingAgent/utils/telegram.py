from __future__ import annotations

import os
import time
import json

import requests
from dotenv import load_dotenv

from SmartCFDTradingAgent.utils.logger import get_logger

<<<<<<< HEAD
log = get_logger("telegram")
=======

log = logging.getLogger(__name__)

>>>>>>> 462b95b7

API = "https://api.telegram.org/bot{token}/sendMessage"
TIMEOUT = 10
MAX_LEN = 4096  # Telegram hard limit


def _load_creds() -> tuple[str, str]:
    """Return the bot token and chat id from the environment.

    Environment variables are read fresh each call.  If either credential is
    missing we intentionally **do not** load ``.env`` to avoid accidentally
    picking up real credentials during tests.  An optional ``TELEGRAM_DISABLE``
    flag can be set to opt‑out entirely.
    """

    if os.getenv("TELEGRAM_DISABLE", "").strip().lower() in {"1", "true", "yes"}:
        return "", ""

    token = os.getenv("TELEGRAM_BOT_TOKEN", "").strip()
    chat_id = os.getenv("TELEGRAM_CHAT_ID", "").strip()

    if not token or not chat_id:
        # No credentials in the environment; skip loading from .env
        return "", ""

    # Re-load .env in case values changed; skipped when creds are absent
    load_dotenv()
    token = os.getenv("TELEGRAM_BOT_TOKEN", "").strip()
    chat_id = os.getenv("TELEGRAM_CHAT_ID", "").strip()
    return token, chat_id


def _post(text: str, token: str, chat_id: str) -> bool:
    url = API.format(token=token)
    data = {
        "chat_id": chat_id,
        "text": text,
        # IMPORTANT: no parse_mode → plain text (avoids 'can't parse entities' 400)
        "disable_web_page_preview": True,
        "allow_sending_without_reply": True,
    }
    # small retry loop (handles 429 / transient)
    for attempt in range(4):
        try:
            r = requests.post(url, data=data, timeout=TIMEOUT)
        except Exception as e:
            if attempt == 3:

                log.warning("[telegram] request error: %s", e)

                return False
            time.sleep(1.5 * (attempt + 1))
            continue

        if r.status_code == 200:
            return True

        # 429 backoff if Telegram tells us how long to wait
        if r.status_code == 429:
            try:
                j = r.json()
                retry_after = j.get("parameters", {}).get("retry_after", 2)
            except Exception:
                retry_after = 2
            time.sleep(float(retry_after) + 0.5)
            continue

        # other error
        try:
            body = r.json()
        except Exception:
            body = r.text
        log.error("HTTP %s %s", r.status_code, body)
        return False
    return False

def _chunks(text: str, max_len: int = MAX_LEN):
    # Split on line boundaries where possible
    if len(text) <= max_len:
        yield text
        return
    lines = text.splitlines(keepends=True)
    buf = ""
    for ln in lines:
        if len(buf) + len(ln) <= max_len:
            buf += ln
        else:
            if buf:
                yield buf
            if len(ln) <= max_len:
                buf = ln
            else:
                # very long single line: hard split
                for i in range(0, len(ln), max_len):
                    yield ln[i:i+max_len]
                buf = ""
    if buf:
        yield buf

def send(text: str) -> bool:
    token, chat_id = _load_creds()
    if not token or not chat_id:
        log.warning("Telegram bot token or chat id not set; skipping message")
        return False

    ok_all = True
    for part in _chunks(text):
        ok = _post(part, token, chat_id)
        ok_all = ok_all and ok
        if not ok:
            break
        time.sleep(0.2)
    return ok_all<|MERGE_RESOLUTION|>--- conflicted
+++ resolved
@@ -9,13 +9,9 @@
 
 from SmartCFDTradingAgent.utils.logger import get_logger
 
-<<<<<<< HEAD
-log = get_logger("telegram")
-=======
 
 log = logging.getLogger(__name__)
 
->>>>>>> 462b95b7
 
 API = "https://api.telegram.org/bot{token}/sendMessage"
 TIMEOUT = 10
