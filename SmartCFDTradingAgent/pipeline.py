from __future__ import annotations

# Must be first: force yfinance to use safe downloader (no SSL issues)
import SmartCFDTradingAgent.utils.no_ssl  # noqa: F401

import os
os.environ.setdefault("CURL_CA_BUNDLE", "")
os.environ.setdefault("YF_DISABLE_CURL", "1")

import argparse, time, datetime as dt, csv, sys, json
from dotenv import load_dotenv

load_dotenv()

from datetime import timezone
from zoneinfo import ZoneInfo
from pathlib import Path
from collections import Counter

from SmartCFDTradingAgent.utils.logger import get_logger
from SmartCFDTradingAgent.utils.market_time import market_open
from SmartCFDTradingAgent.utils.telegram import send as tg_send
from SmartCFDTradingAgent.rank_assets import top_n
from SmartCFDTradingAgent.data_loader import get_price_data
from SmartCFDTradingAgent.signals import generate_signals
from SmartCFDTradingAgent.backtester import backtest
from SmartCFDTradingAgent.position import qty_from_atr
from SmartCFDTradingAgent.indicators import adx as _adx

log = get_logger()
ROOT = Path(__file__).resolve().parent
STORE = ROOT / "storage"
STORE.mkdir(exist_ok=True)

# ----------------- helpers -----------------
def safe_send(msg: str) -> None:
    try:
        tg_send(msg)
    except Exception as e:
        log.error("Telegram send failed: %s", e)

def is_crypto(t: str) -> bool:
    t = (t or "").upper()
    return t.endswith("-USD") and (t.startswith("BTC") or t.startswith("ETH") or t in ("BTC-USD", "ETH-USD"))

def classify(t: str) -> str:
    return "crypto" if is_crypto(t) else "equity"

def _normalize_intervals(intervals) -> list[str]:
    """Accept list/tuple/set or comma-separated string; return clean list of strings."""
    if intervals is None:
        return []
    if isinstance(intervals, str):
        return [s.strip() for s in intervals.split(",") if s.strip()]
    if isinstance(intervals, (list, tuple, set)):
        out = []
        for s in intervals:
            if s is None:
                continue
            out.append(str(s).strip())
        return [s for s in out if s]
    # anything else -> single item
    s = str(intervals).strip()
    return [s] if s else []

def _parse_interval_weights(weights) -> dict[str, float]:
    """Parse interval weight mapping from a string or dict.

    Accepts strings like "15m=1,1h=2" or a dict mapping interval to weight.
    Returns a dict with float weights, defaulting to empty dict if parsing fails.
    """
    if not weights:
        return {}
    if isinstance(weights, dict):
        out: dict[str, float] = {}
        for k, v in weights.items():
            try:
                out[str(k).strip()] = float(v)
            except (TypeError, ValueError):
                continue
        return out
    if isinstance(weights, str):
        out: dict[str, float] = {}
        for part in weights.split(","):
            part = part.strip()
            if not part or "=" not in part:
                continue
            iv, w = part.split("=", 1)
            try:
                out[iv.strip()] = float(w)
            except ValueError:
                continue
        return out
    if isinstance(weights, (list, tuple)):
        return _parse_interval_weights(",".join(map(str, weights)))
    return {}
# -------------------------------------------

def write_decision_log(rows: list[dict]):
    fpath = STORE / "decision_log.csv"
    new_file = not fpath.exists()
    fieldnames = ["ts","tz","interval","adx","ticker","side","price","sl","tp"]
    with fpath.open("a", newline="", encoding="utf-8") as f:
        w = csv.DictWriter(f, fieldnames=fieldnames)
        if new_file:
            w.writeheader()
        for r in rows:
            w.writerow({k: r.get(k) for k in fieldnames})

def read_last_decisions(n: int) -> list[dict]:
    fpath = STORE / "decision_log.csv"
    if not fpath.exists():
        return []
    with fpath.open("r", encoding="utf-8") as f:
        rd = csv.DictReader(f)
        rows = list(rd)
    return rows[-n:] if n > 0 else rows

def format_decisions(rows: list[dict]) -> str:
    if not rows:
        return "No decisions logged yet."
    lines = ["Last Decisions:"]
    for r in rows:
        lines.append(f"{r['ts']} {r['tz']} | {r['ticker']} {r['side']} | Px {r['price']} | SL {r['sl']} | TP {r['tp']} (int={r['interval']}, ADX>={r['adx']})")
    return "\n".join(lines)

def _params_summary_line(tz: str) -> str:
    p = STORE / "params.json"
    if not p.exists():
        return "WF params last updated: (none)"
    try:
        # last write time in requested tz
        mtime = dt.datetime.fromtimestamp(p.stat().st_mtime, tz=ZoneInfo(tz))
    except Exception:
        mtime = dt.datetime.fromtimestamp(p.stat().st_mtime, tz=timezone.utc); tz = "UTC"
    try:
        obj = json.loads(p.read_text(encoding="utf-8"))
        per_ticker = [k for k in obj.keys() if "|" in k and "," not in k]
        group = len(obj) - len(per_ticker)
        return f"WF params last updated: {mtime:%Y-%m-%d %H:%M} {tz} | entries: per-ticker={len(per_ticker)}, group={group}"
    except Exception:
        return f"WF params last updated: {mtime:%Y-%m-%d %H:%M} {tz}"

def send_daily_summary(tz: str = "Europe/Dublin") -> str:
    fpath = STORE / "decision_log.csv"
    if not fpath.exists():
        msg = "No decisions logged yet."
        safe_send(msg); return msg
    try:
        now_local = dt.datetime.now(ZoneInfo(tz))
    except Exception:
        now_local = dt.datetime.now(timezone.utc); tz = "UTC"
    ymd = now_local.strftime("%Y-%m-%d")
    rows = []
    with fpath.open("r", encoding="utf-8") as f:
        rd = csv.DictReader(f)
        for r in rd:
            if (r.get("ts") or "").startswith(ymd):
                rows.append(r)
    if not rows:
        msg = f"No decisions today ({ymd} {tz}).\n{_params_summary_line(tz)}"
        safe_send(msg); return msg
    by_side = Counter(r["side"] for r in rows)
    by_tkr  = Counter(r["ticker"] for r in rows)
    lines = [
        f"Daily Summary {ymd} {tz}",
        f"Total: {len(rows)} | Buys: {by_side.get('Buy',0)} | Sells: {by_side.get('Sell',0)}",
        "Tickers frequency: " + ", ".join(f"{t}:{c}" for t,c in by_tkr.most_common()),
        "— Last 5 decisions —",
    ]
    for r in rows[-5:]:
        lines.append(f"{r['ts']} | {r['ticker']} {r['side']} @ {r['price']} (SL {r['sl']} / TP {r['tp']})")
    lines.append(_params_summary_line(tz))
    msg = "\n".join(lines)
    safe_send(msg)
    return msg

def vote_signals(maps: dict[str, dict], weights: dict[str, float] | None = None) -> dict:
    """Weighted majority vote across interval signal maps.

    ``maps`` should map interval strings to signal dictionaries. ``weights``
    assigns a numeric weight to each interval; unspecified intervals default to 1.
    """
    weights = weights or {}
    out: dict = {}
    if not maps:
        return out
    keys = set().union(*[m.keys() for m in maps.values()])
    for k in keys:
        tally: dict[str, float] = {}
        for iv, m in maps.items():
            side = m.get(k, "Hold")
            w = weights.get(iv, 1.0)
            tally[side] = tally.get(side, 0.0) + w
        out[k] = max(tally, key=tally.get)
    return out

def _max_lookback_days(iv: str) -> int:
    iv = (iv or "").lower()
    intraday = {"1m","2m","5m","15m","30m","60m","90m","1h"}
    return 60 if iv in intraday else 365

# ---------- Cooldown ----------
COOL_PATH = STORE / "last_signals.json"
def _load_last_signals() -> dict:
    if not COOL_PATH.exists():
        return {}
    try:
        return json.loads(COOL_PATH.read_text(encoding="utf-8"))
    except Exception:
        return {}
def _save_last_signals(d: dict) -> None:
    try:
        COOL_PATH.write_text(json.dumps(d), encoding="utf-8")
    except Exception:
        pass
# -----------------------------

def load_params() -> dict:
    p = STORE / "params.json"
    if not p.exists():
        return {}
    try:
        return json.loads(p.read_text(encoding="utf-8"))
    except Exception:
        return {}

def tuned_for(tkr: str, interval: str, key_group: str, params: dict, defaults: dict) -> dict:
    return params.get(f"{tkr}|{interval}", params.get(key_group, defaults))

# -------- Config loader --------
def load_profile_config(path: str, profile: str) -> dict:
    """
    Load a profile from YAML.

    Supports BOTH layouts:
      A) Top-level profiles:
         crypto_1h:
           watch: [...]
      B) Nested under 'profiles':
         profiles:
           crypto_1h:
             watch: [...]
    """
    import yaml, os

    with open(path, "r", encoding="utf-8") as f:
        data = yaml.safe_load(f) or {}

    # Choose namespace that actually contains profiles
    if isinstance(data, dict) and "profiles" in data and isinstance(data["profiles"], dict):
        space = data["profiles"]
    else:
        space = data

    if profile not in space:
        raise RuntimeError(f"Profile '{profile}' not found in {path}")

    cfg = space.get(profile) or {}

    # Optional: expand any ${ENV_VAR} values in strings
    def _expand(v):
        if isinstance(v, str):
            return os.path.expandvars(v)
        if isinstance(v, list):
            return [_expand(x) for x in v]
        if isinstance(v, dict):
            return {k: _expand(val) for k, val in v.items()}
        return v

    return _expand(cfg)
# -------------------------------

def run_cycle(watch, size, grace, risk, equity,
              force=False, interval="1d", adx=15, tz="Europe/Dublin",
<<<<<<< HEAD
              ema_fast=12, ema_slow=26, macd_signal=9,
              max_trades=999, intervals="", vote=False, use_params=False,
=======
              max_trades=999, intervals="", interval_weights=None, vote=False, use_params=False,
>>>>>>> e92975c2
              max_portfolio_risk=0.02, cooldown_min=30,
              cap_crypto=2, cap_equity=2, cap_per_ticker=1,
              risk_budget_crypto=0.01, risk_budget_equity=0.01):

    # Market hours gate (skip if equity market closed unless it's crypto-only or --force)
    if not force and not (all(is_crypto(t) for t in watch) or market_open()):
        log.info("Market closed – skipping cycle.")
        return

    try:
        now_local = dt.datetime.now(ZoneInfo(tz)); tz_label = tz
    except Exception:
        now_local = dt.datetime.now(timezone.utc); tz_label = "UTC"

    # Rank and fetch data for the base interval
    tickers = top_n(watch, size)
    end = dt.date.today().isoformat()
    lookback_days = _max_lookback_days(interval)
    start = (dt.date.today() - dt.timedelta(days=lookback_days)).isoformat()
    price = get_price_data(tickers, start, end, interval=interval)
    base_sig = generate_signals(price, adx_threshold=adx,
                                fast_span=ema_fast, slow_span=ema_slow,
                                macd_signal=macd_signal)
    log.info("Signals: %s", base_sig)

    # Multi-interval voting (accept list OR string)
    if vote and intervals:
        weights = _parse_interval_weights(interval_weights)
        maps = {interval: base_sig}
        for itv in _normalize_intervals(intervals):
            if itv in maps:
                continue
            try:
                lb_v = _max_lookback_days(itv)
                start_v = (dt.date.today() - dt.timedelta(days=lb_v)).isoformat()
                price_v = get_price_data(tickers, start_v, end, interval=itv)
<<<<<<< HEAD
                maps.append(
                    generate_signals(
                        price_v,
                        adx_threshold=adx,
                        fast_span=ema_fast,
                        slow_span=ema_slow,
                        macd_signal=macd_signal,
                    )
                )
=======
                maps[itv] = generate_signals(price_v, adx_threshold=adx)
>>>>>>> e92975c2
            except Exception as e:
                log.error("Voting interval %s failed: %s", itv, e)
        base_sig = vote_signals(maps, weights)

    params = load_params()
    key_group = ",".join(sorted(watch)) + "|" + interval
    defaults = {
        "adx": adx,
        "sl": 0.02,
        "tp": 0.04,
        "ema_fast": ema_fast,
        "ema_slow": ema_slow,
        "macd_signal": macd_signal,
    }

    header = f"PRE-TRADE {now_local:%Y-%m-%d %H:%M} {tz_label} (int={interval})"
    lines = [header]
    rows = []
    last_state = _load_last_signals()
    now_iso = now_local.isoformat(timespec="minutes")

    c_crypto = 0; c_equity = 0; per_tkr = {}
    candidates: list[tuple[str,str,str,dict]] = []

    # Filter candidates by caps and tuned ADX
    for tkr in tickers:
        side = base_sig.get(tkr, "Hold")
        if side == "Hold":
            continue
        tkr = tkr.replace(" ", "").replace("\u00A0", "")
        cls = classify(tkr)

        tuned = tuned_for(tkr, interval, key_group, params, defaults)
        tuned_adx = int(tuned.get("adx", adx))
        try:
            series_adx = _adx(price[tkr]["High"], price[tkr]["Low"], price[tkr]["Close"]).dropna()
            if len(series_adx) and series_adx.iloc[-1] < tuned_adx:
                continue
        except Exception:
            pass

        if cls == "crypto":
            if c_crypto >= cap_crypto:
                log.info("Cap skip (crypto): %s", tkr); continue
        else:
            if c_equity >= cap_equity:
                log.info("Cap skip (equity): %s", tkr); continue
        if per_tkr.get(tkr, 0) >= cap_per_ticker:
            log.info("Cap skip (per-ticker): %s", tkr); continue

        candidates.append((tkr, side, cls, tuned))
        if cls == "crypto": c_crypto += 1
        else:               c_equity += 1
        per_tkr[tkr] = per_tkr.get(tkr, 0) + 1
        if len(candidates) >= max_trades:
            break

    # Risk budgeting per class
    use_split = (risk_budget_crypto > 0 or risk_budget_equity > 0)
    budget = {
        "crypto": risk_budget_crypto if use_split else max_portfolio_risk / 2.0,
        "equity": risk_budget_equity if use_split else max_portfolio_risk / 2.0,
    }
    planned_counts = Counter(cls for _,_,cls,_ in candidates)
    remaining = planned_counts.copy()
    remaining_budget = budget.copy()

    # Build lines + decision log
    for (tkr, side, cls, tuned) in candidates:
        key = f"{tkr}:{side}:{interval}"
        last_ts = last_state.get(key)
        if last_ts:
            try:
                prev = dt.datetime.fromisoformat(last_ts)
                delta_min = (now_local - prev).total_seconds() / 60.0
                if delta_min < cooldown_min:
                    log.info("Cooldown skip: %s (last %.1f min ago)", key, delta_min)
                    remaining[cls] -= 1
                    continue
            except Exception:
                pass

        last = float(price[tkr]["Close"].iloc[-1])
        sl_p = float(tuned.get("sl", defaults["sl"]))
        tp_p = float(tuned.get("tp", defaults["tp"]))
        sl   = round(last * (1 - sl_p) if side == "Buy" else last * (1 + sl_p), 2)
        tp   = round(last * (1 + tp_p) if side == "Buy" else last * (1 - tp_p), 2)

        from SmartCFDTradingAgent.indicators import atr as _atr
        high = price[tkr]["High"].dropna().tail(15)
        low  = price[tkr]["Low"].dropna().tail(15)
        cls_px  = price[tkr]["Close"].dropna().tail(15)
        atr_val = float(_atr(high, low, cls_px).iloc[-1]) if len(cls_px) >= 2 else max(1.0, last*0.01)

        planned_left = max(1, remaining[cls])
        per_trade_budget = max(0.0, remaining_budget[cls]) / planned_left
        per_trade_risk = min(per_trade_budget,  # honor class budget
                             risk)              # honor per-trade cap
        qty = qty_from_atr(last, atr_val, equity, per_trade_risk)

        risk_eur = round(per_trade_risk * equity, 2)
        atr_pct = (atr_val / last) * 100.0 if last else 0.0
        if side == "Buy":
            r_multiple = (tp - last) / max(1e-9, (last - sl))
        else:
            r_multiple = (last - tp) / max(1e-9, (sl - last))

        emoji = "🟢" if side == "Buy" else "🔴"
        lines.append(
            f"{emoji} {tkr}  {side} | Px {last:.2f} | SL {sl:.2f} | TP {tp:.2f} | "
            f"Qty≈{qty} | ATR≈{atr_pct:.2f}% | R≈{r_multiple:.2f} | Risk≈€{risk_eur}"
        )
        rows.append({
            "ts": now_iso, "tz": tz_label, "interval": interval, "adx": int(tuned.get("adx", adx)),
            "ticker": tkr, "side": side, "price": round(last,2), "sl": sl, "tp": tp
        })

        remaining_budget[cls] -= per_trade_risk
        remaining[cls] -= 1
        last_state[key] = now_iso

    if len(lines) == 1:
        lines.append(
            f"All alerts suppressed by caps/cooldown/filters "
            f"(caps: crypto={cap_crypto}, equity={cap_equity}, per_ticker={cap_per_ticker}; cooldown={cooldown_min} min)."
        )

    txt = "\n".join(lines)
    safe_send(txt)
    for _ln in lines:
        log.info(_ln)

    if rows:
        write_decision_log(rows)
    _save_last_signals(last_state)

    # Grace delay (gives you time to enter manually if you want)
    time.sleep(max(0, grace))

    # Lightweight backtest preview on the same data slice
    pnl = backtest(price, base_sig, max_hold=5, cost=0.0002,
                   sl=defaults["sl"], tp=defaults["tp"], risk_pct=risk, equity=equity)
    last_cum = pnl["cum_return"].iloc[-1]
    safe_send(f"Backtest cum return (1yr): {last_cum:.2f}x")

def main():
    ap = argparse.ArgumentParser()
    ap.add_argument("--watch", nargs="+", help="Symbols (Yahoo): e.g., SPY QQQ or BTC-USD ETH-USD")
    ap.add_argument("--size", type=int, default=5)
    ap.add_argument("--grace", type=int, default=900)
    ap.add_argument("--risk", type=float, default=0.01)
    ap.add_argument("--equity", type=float, default=1000.0)
    ap.add_argument("--force", action="store_true")
    ap.add_argument("--interval", default="1d")
    ap.add_argument("--adx", type=int, default=15)
    ap.add_argument("--ema-fast", type=int, default=12)
    ap.add_argument("--ema-slow", type=int, default=26)
    ap.add_argument("--macd-signal", type=int, default=9)
    ap.add_argument("--tz", default="Europe/Dublin")
    # Caps & budgets
    ap.add_argument("--max-trades", type=int, default=999)
    ap.add_argument("--cap-crypto", type=int, default=2)
    ap.add_argument("--cap-equity", type=int, default=2)
    ap.add_argument("--cap-per-ticker", type=int, default=1)
    ap.add_argument("--cooldown-min", type=int, default=30)
    ap.add_argument("--max-portfolio-risk", type=float, default=0.02)
    ap.add_argument("--risk-budget-crypto", type=float, default=0.01)
    ap.add_argument("--risk-budget-equity", type=float, default=0.01)
    # Voting / params
    ap.add_argument("--intervals", default="")
    ap.add_argument("--interval-weights", default="", help="Weights for voting intervals, e.g. 15m=1,1h=2")
    ap.add_argument("--vote", action="store_true")
    ap.add_argument("--use-params", action="store_true")
    # Utility / reporting
    ap.add_argument("--show-decisions", type=int, default=0)
    ap.add_argument("--to-telegram", action="store_true")
    ap.add_argument("--daily-summary", action="store_true")
    # New: config profiles
    ap.add_argument("--config", help="Path to .yml/.yaml or .json config file")
    ap.add_argument("--profile", help="Profile name inside the config (e.g., crypto_1h)")

    args = ap.parse_args()

    if args.show_decisions > 0:
        rows = read_last_decisions(args.show_decisions)
        msg = format_decisions(rows); print(msg)
        if args.to_telegram: safe_send(msg)
        return
    if args.daily_summary:
        send_daily_summary(args.tz); return

    # If a config file is provided, load it and run with that profile (CLI still allows --force)
    if args.config:
        cfg = load_profile_config(args.config, args.profile)
        watch = cfg.get("watch", [])
        if isinstance(watch, str):
            watch = watch.split()
        if not watch:
            print("Config missing 'watch' list."); sys.exit(2)
        run_cycle(
            watch=watch,
            size=int(cfg.get("size", args.size)),
            grace=int(cfg.get("grace", args.grace)),
            risk=float(cfg.get("risk", args.risk)),
            equity=float(cfg.get("equity", args.equity)),
            force=(args.force or bool(cfg.get("force", False))),
            interval=cfg.get("interval", args.interval),
            adx=int(cfg.get("adx", args.adx)),
            tz=cfg.get("tz", args.tz),
            ema_fast=int(cfg.get("ema_fast", args.ema_fast)),
            ema_slow=int(cfg.get("ema_slow", args.ema_slow)),
            macd_signal=int(cfg.get("macd_signal", args.macd_signal)),
            max_trades=int(cfg.get("max_trades", args.max_trades)),
            intervals=cfg.get("intervals", args.intervals),  # list or string — handled inside run_cycle
            interval_weights=cfg.get("interval_weights", args.interval_weights),
            vote=bool(cfg.get("vote", args.vote)),
            use_params=bool(cfg.get("use_params", args.use_params)),
            max_portfolio_risk=float(cfg.get("max_portfolio_risk", args.max_portfolio_risk)),
            cooldown_min=int(cfg.get("cooldown_min", args.cooldown_min)),
            cap_crypto=int(cfg.get("cap_crypto", args.cap_crypto)),
            cap_equity=int(cfg.get("cap_equity", args.cap_equity)),
            cap_per_ticker=int(cfg.get("cap_per_ticker", args.cap_per_ticker)),
            risk_budget_crypto=float(cfg.get("risk_budget_crypto", args.risk_budget_crypto)),
            risk_budget_equity=float(cfg.get("risk_budget_equity", args.risk_budget_equity)),
        )
        return

    if not args.watch:
        print("Error: --watch is required for normal run.")
        sys.exit(2)

    try:
<<<<<<< HEAD
        run_cycle(
            args.watch, args.size, args.grace, args.risk, args.equity,
            args.force, args.interval, args.adx, args.tz,
            args.ema_fast, args.ema_slow, args.macd_signal,
            args.max_trades, args.intervals, args.vote, args.use_params,
            args.max_portfolio_risk, args.cooldown_min,
            args.cap_crypto, args.cap_equity, args.cap_per_ticker,
            args.risk_budget_crypto, args.risk_budget_equity,
        )
=======
        run_cycle(args.watch, args.size, args.grace, args.risk, args.equity,
                  args.force, args.interval, args.adx, args.tz,
                  args.max_trades, args.intervals, args.interval_weights, args.vote, args.use_params,
                  args.max_portfolio_risk, args.cooldown_min,
                  args.cap_crypto, args.cap_equity, args.cap_per_ticker,
                  args.risk_budget_crypto, args.risk_budget_equity)
>>>>>>> e92975c2
    except Exception as e:
        log.exception("Pipeline crashed: %s", e)
        safe_send(f"⚠️ SmartCFD crashed\n{e}")

if __name__ == "__main__":
    main()<|MERGE_RESOLUTION|>--- conflicted
+++ resolved
@@ -273,12 +273,10 @@
 
 def run_cycle(watch, size, grace, risk, equity,
               force=False, interval="1d", adx=15, tz="Europe/Dublin",
-<<<<<<< HEAD
+
               ema_fast=12, ema_slow=26, macd_signal=9,
-              max_trades=999, intervals="", vote=False, use_params=False,
-=======
               max_trades=999, intervals="", interval_weights=None, vote=False, use_params=False,
->>>>>>> e92975c2
+
               max_portfolio_risk=0.02, cooldown_min=30,
               cap_crypto=2, cap_equity=2, cap_per_ticker=1,
               risk_budget_crypto=0.01, risk_budget_equity=0.01):
@@ -315,7 +313,7 @@
                 lb_v = _max_lookback_days(itv)
                 start_v = (dt.date.today() - dt.timedelta(days=lb_v)).isoformat()
                 price_v = get_price_data(tickers, start_v, end, interval=itv)
-<<<<<<< HEAD
+
                 maps.append(
                     generate_signals(
                         price_v,
@@ -325,9 +323,9 @@
                         macd_signal=macd_signal,
                     )
                 )
-=======
+
                 maps[itv] = generate_signals(price_v, adx_threshold=adx)
->>>>>>> e92975c2
+
             except Exception as e:
                 log.error("Voting interval %s failed: %s", itv, e)
         base_sig = vote_signals(maps, weights)
@@ -560,7 +558,7 @@
         sys.exit(2)
 
     try:
-<<<<<<< HEAD
+
         run_cycle(
             args.watch, args.size, args.grace, args.risk, args.equity,
             args.force, args.interval, args.adx, args.tz,
@@ -570,14 +568,14 @@
             args.cap_crypto, args.cap_equity, args.cap_per_ticker,
             args.risk_budget_crypto, args.risk_budget_equity,
         )
-=======
+
         run_cycle(args.watch, args.size, args.grace, args.risk, args.equity,
                   args.force, args.interval, args.adx, args.tz,
                   args.max_trades, args.intervals, args.interval_weights, args.vote, args.use_params,
                   args.max_portfolio_risk, args.cooldown_min,
                   args.cap_crypto, args.cap_equity, args.cap_per_ticker,
                   args.risk_budget_crypto, args.risk_budget_equity)
->>>>>>> e92975c2
+
     except Exception as e:
         log.exception("Pipeline crashed: %s", e)
         safe_send(f"⚠️ SmartCFD crashed\n{e}")
