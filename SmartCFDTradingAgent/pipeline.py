--- conflicted
+++ resolved
@@ -548,11 +548,11 @@
         per_trade_budget = max(0.0, remaining_budget[cls]) / planned_left
         per_trade_risk = min(per_trade_budget,  # honor class budget
                              risk)              # honor per-trade cap
-<<<<<<< HEAD
+
         if per_trade_budget <= 0:
             limits_hit.add("risk")
         qty = qty_from_atr(atr_val, equity, per_trade_risk)
-=======
+
         trade_qty = qty_from_atr(atr_val, equity, per_trade_risk)
 
         if broker is not None:
@@ -563,7 +563,6 @@
                 )
             except Exception as e:
                 log.error("Broker submit failed for %s: %s", tkr, e)
->>>>>>> 6eb1ce32
 
         risk_eur = round(per_trade_risk * equity, 2)
         atr_pct = (atr_val / last) * 100.0 if last else 0.0
