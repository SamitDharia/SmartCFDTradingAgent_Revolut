--- conflicted
+++ resolved
@@ -360,7 +360,6 @@
         return {}
 
 def run_cycle(
-<<<<<<< HEAD
     watch,
     size,
     grace,
@@ -395,22 +394,6 @@
     broker: "Broker | None" = None,
     dry_run: bool = False,
 ):
-
-=======
-    watch, size, grace, risk, qty,
-    force=False, interval="1d", adx=20, tz="Europe/Dublin",
-    ema_fast=20, ema_slow=50, macd_signal=9,
-    ml_model: "PriceDirectionModel | None" = None, ml_threshold: float = 0.6,
-    max_trades=999, intervals="", interval_weights=None, vote=False, use_params=False,
-    max_portfolio_risk=0.02, cooldown_min=30,
-    cap_crypto=2, cap_equity=2, cap_per_ticker=1,
-    risk_budget_crypto=0.01, risk_budget_equity=0.01,
-    class_caps=None, class_risk_budget=None,
-    sl_atr=2.0, tp_atr=4.0, trail_atr=0.0,
-    broker: "Broker | None" = None,
-    dry_run: bool = False,
-):
->>>>>>> d51f02e3
     equity = qty
     …
 
