from __future__ import annotations
<<<<<<< HEAD
import argparse, math, datetime as dt
=======
import argparse, csv, math, datetime as dt
import logging
>>>>>>> 462b95b7
from pathlib import Path
import pandas as pd

from SmartCFDTradingAgent.utils.logger import get_logger

ROOT = Path(__file__).resolve().parent
STORE = ROOT / "storage"
DECISIONS = STORE / "decision_log.csv"
log = get_logger()


log = logging.getLogger(__name__)


def _load_decisions(day: str) -> pd.DataFrame:
    if not DECISIONS.exists():
        raise SystemExit("decision_log.csv not found.")
    df = pd.read_csv(DECISIONS)
    df["ts"] = pd.to_datetime(df["ts"], errors="coerce")
    df["date"] = df["ts"].dt.date.astype(str)
    return df[df["date"] == day].copy()

def _load_revolut_csv(path: str) -> pd.DataFrame:
    df = pd.read_csv(path)
    # Try to normalize; Revolut exports vary. We look for these logical fields.
    candidates_date = [c for c in df.columns if c.lower() in ("date", "time", "timestamp", "opened at")]
    candidates_ticker = [c for c in df.columns if "ticker" in c.lower() or "instrument" in c.lower() or "symbol" in c.lower()]
    candidates_qty = [c for c in df.columns if "quantity" in c.lower() or "qty" in c.lower() or "units" in c.lower()]
    candidates_price = [c for c in df.columns if "price" in c.lower()]
    if not (candidates_date and candidates_ticker and candidates_qty and candidates_price):
        raise SystemExit("CSV columns not recognized. Please export detailed trades CSV from Revolut.")
    c_date, c_tkr, c_qty, c_px = candidates_date[0], candidates_ticker[0], candidates_qty[0], candidates_price[0]
    df["_ts_raw"] = df[c_date].astype(str)
    # Try parse multiple formats
    df["ts"] = pd.to_datetime(df["_ts_raw"], errors="coerce", utc=True).dt.tz_convert("Europe/Dublin").dt.tz_localize(None)
    df["ticker"] = df[c_tkr].astype(str).str.replace(" ", "").str.replace("\u00A0", "", regex=False)
    df["qty"] = pd.to_numeric(df[c_qty], errors="coerce")
    df["price"] = pd.to_numeric(df[c_px], errors="coerce")
    df = df.dropna(subset=["ts", "ticker", "qty", "price"])
    df["date"] = df["ts"].dt.date.astype(str)
    df["side"] = df["qty"].apply(lambda q: "Buy" if q > 0 else ("Sell" if q < 0 else "Hold"))
    return df

def _nearest_trade(trades: pd.DataFrame, tkr: str, side: str, t_ref: pd.Timestamp, window_min: int):
    subset = trades[(trades["ticker"] == tkr) & (trades["side"] == side)]
    if subset.empty: return None
    subset["diff_min"] = (subset["ts"] - t_ref).abs().dt.total_seconds() / 60.0
    subset = subset[subset["diff_min"] <= window_min]
    if subset.empty: return None
    return subset.sort_values("diff_min").iloc[0]

def recon(csv_path: str, day: str, window_min: int = 90, to_telegram: bool = False) -> Path:
    from SmartCFDTradingAgent.utils.telegram import send as tg_send
    dec = _load_decisions(day)
    trd = _load_revolut_csv(csv_path)
    trd = trd[trd["date"] == day]
    rows = []
    matched = 0
    for _, r in dec.iterrows():
        tkr, side = r["ticker"], r["side"]
        t_ref = pd.to_datetime(r["ts"])
        hit = _nearest_trade(trd, tkr, side, t_ref, window_min)
        if hit is None:
            rows.append({**r.to_dict(), "match": "NO", "ex_price": "", "ex_time": "", "slip": ""})
        else:
            matched += 1
            slip = float(hit["price"]) - float(r["price"])
            rows.append({**r.to_dict(), "match": "YES", "ex_price": round(float(hit["price"]), 4),
                         "ex_time": str(hit["ts"]), "slip": round(slip, 4)})
    out = STORE / f"recon_{day}.csv"
    pd.DataFrame(rows).to_csv(out, index=False)
    summary = f"Revolut Reconciliation {day}\nDecisions: {len(dec)}  Matched: {matched}\nFile: {out.name}"
    log.info(summary)
    if to_telegram:
        try: tg_send(summary)
        except Exception: pass
    return out

def main():
    ap = argparse.ArgumentParser()
    ap.add_argument("--csv", required=True, help="Path to Revolut trades CSV export")
    ap.add_argument("--day", required=False, help="YYYY-MM-DD (default: today Europe/Dublin)")
    ap.add_argument("--window-min", type=int, default=90, help="Match window in minutes")
    ap.add_argument("--to-telegram", action="store_true", help="Send summary to Telegram")
    args = ap.parse_args()
    if not args.day:
        from zoneinfo import ZoneInfo
        day = dt.datetime.now(ZoneInfo("Europe/Dublin")).date().isoformat()
    else:
        day = args.day
    out = recon(args.csv, day, args.window_min, args.to_telegram)
    log.info("Saved %s", out)

if __name__ == "__main__":
    main()<|MERGE_RESOLUTION|>--- conflicted
+++ resolved
@@ -1,10 +1,8 @@
 from __future__ import annotations
-<<<<<<< HEAD
-import argparse, math, datetime as dt
-=======
+
 import argparse, csv, math, datetime as dt
 import logging
->>>>>>> 462b95b7
+
 from pathlib import Path
 import pandas as pd
 
