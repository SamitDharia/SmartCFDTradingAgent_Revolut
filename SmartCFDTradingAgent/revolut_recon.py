from __future__ import annotations
import argparse, csv, math, datetime as dt
import logging
from pathlib import Path
import pandas as pd

from SmartCFDTradingAgent.utils.logger import get_logger

ROOT = Path(__file__).resolve().parent
STORE = ROOT / "storage"
DECISIONS = STORE / "decision_log.csv"

<<<<<<< HEAD
log = logging.getLogger(__name__)
=======

log = get_logger()
>>>>>>> 7202be14

def _load_decisions(day: str) -> pd.DataFrame:
    if not DECISIONS.exists():
        raise SystemExit("decision_log.csv not found.")
    df = pd.read_csv(DECISIONS)
    df["ts"] = pd.to_datetime(df["ts"], errors="coerce")
    df["date"] = df["ts"].dt.date.astype(str)
    return df[df["date"] == day].copy()

def _load_revolut_csv(path: str) -> pd.DataFrame:
    df = pd.read_csv(path)
    # Try to normalize; Revolut exports vary. We look for these logical fields.
    candidates_date = [c for c in df.columns if c.lower() in ("date", "time", "timestamp", "opened at")]
    candidates_ticker = [c for c in df.columns if "ticker" in c.lower() or "instrument" in c.lower() or "symbol" in c.lower()]
    candidates_qty = [c for c in df.columns if "quantity" in c.lower() or "qty" in c.lower() or "units" in c.lower()]
    candidates_price = [c for c in df.columns if "price" in c.lower()]
    if not (candidates_date and candidates_ticker and candidates_qty and candidates_price):
        raise SystemExit("CSV columns not recognized. Please export detailed trades CSV from Revolut.")
    c_date, c_tkr, c_qty, c_px = candidates_date[0], candidates_ticker[0], candidates_qty[0], candidates_price[0]
    df["_ts_raw"] = df[c_date].astype(str)
    # Try parse multiple formats
    df["ts"] = pd.to_datetime(df["_ts_raw"], errors="coerce", utc=True).dt.tz_convert("Europe/Dublin").dt.tz_localize(None)
    df["ticker"] = df[c_tkr].astype(str).str.replace(" ", "").str.replace("\u00A0", "", regex=False)
    df["qty"] = pd.to_numeric(df[c_qty], errors="coerce")
    df["price"] = pd.to_numeric(df[c_px], errors="coerce")
    df = df.dropna(subset=["ts", "ticker", "qty", "price"])
    df["date"] = df["ts"].dt.date.astype(str)
    df["side"] = df["qty"].apply(lambda q: "Buy" if q > 0 else ("Sell" if q < 0 else "Hold"))
    return df

def _nearest_trade(trades: pd.DataFrame, tkr: str, side: str, t_ref: pd.Timestamp, window_min: int):
    subset = trades[(trades["ticker"] == tkr) & (trades["side"] == side)]
    if subset.empty: return None
    subset["diff_min"] = (subset["ts"] - t_ref).abs().dt.total_seconds() / 60.0
    subset = subset[subset["diff_min"] <= window_min]
    if subset.empty: return None
    return subset.sort_values("diff_min").iloc[0]

def recon(csv_path: str, day: str, window_min: int = 90, to_telegram: bool = False) -> Path:
    from SmartCFDTradingAgent.utils.telegram import send as tg_send
    dec = _load_decisions(day)
    trd = _load_revolut_csv(csv_path)
    trd = trd[trd["date"] == day]
    rows = []
    matched = 0
    for _, r in dec.iterrows():
        tkr, side = r["ticker"], r["side"]
        t_ref = pd.to_datetime(r["ts"])
        hit = _nearest_trade(trd, tkr, side, t_ref, window_min)
        if hit is None:
            rows.append({**r.to_dict(), "match": "NO", "ex_price": "", "ex_time": "", "slip": ""})
        else:
            matched += 1
            slip = float(hit["price"]) - float(r["price"])
            rows.append({**r.to_dict(), "match": "YES", "ex_price": round(float(hit["price"]), 4),
                         "ex_time": str(hit["ts"]), "slip": round(slip, 4)})
    out = STORE / f"recon_{day}.csv"
    pd.DataFrame(rows).to_csv(out, index=False)
    summary = f"Revolut Reconciliation {day}\nDecisions: {len(dec)}  Matched: {matched}\nFile: {out.name}"
    log.info(summary)
    if to_telegram:
        try: tg_send(summary)
        except Exception: pass
    return out

def main():
    ap = argparse.ArgumentParser()
    ap.add_argument("--csv", required=True, help="Path to Revolut trades CSV export")
    ap.add_argument("--day", required=False, help="YYYY-MM-DD (default: today Europe/Dublin)")
    ap.add_argument("--window-min", type=int, default=90, help="Match window in minutes")
    ap.add_argument("--to-telegram", action="store_true", help="Send summary to Telegram")
    args = ap.parse_args()
    if not args.day:
        from zoneinfo import ZoneInfo
        day = dt.datetime.now(ZoneInfo("Europe/Dublin")).date().isoformat()
    else:
        day = args.day
    out = recon(args.csv, day, args.window_min, args.to_telegram)
    log.info("Saved %s", out)

if __name__ == "__main__":
    main()<|MERGE_RESOLUTION|>--- conflicted
+++ resolved
@@ -10,12 +10,9 @@
 STORE = ROOT / "storage"
 DECISIONS = STORE / "decision_log.csv"
 
-<<<<<<< HEAD
+
 log = logging.getLogger(__name__)
-=======
 
-log = get_logger()
->>>>>>> 7202be14
 
 def _load_decisions(day: str) -> pd.DataFrame:
     if not DECISIONS.exists():
