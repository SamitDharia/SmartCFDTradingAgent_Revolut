from __future__ import annotations

import argparse
import datetime as dt
import logging
from typing import Iterable, List

import pandas as pd

from SmartCFDTradingAgent.data_loader import get_price_data
from SmartCFDTradingAgent.utils.logger import get_logger


log = get_logger()

log = logging.getLogger(__name__)


def top_n(
    tickers: Iterable[str],
    n: int,
    *,
    lookback: int = 60,
    min_dollar_volume: float = 0.0,
) -> List[str]:
    """Rank tickers by simple return-based score and return the top ``n``.

    The score is defined as ``mean(returns) / std(returns)`` over the last
    ``lookback`` bars. Tickers whose median dollar volume over the same period
    falls below ``min_dollar_volume`` are excluded before ranking.
    """

    tickers = list(dict.fromkeys(tickers))
    if not tickers:
        return []

    end = dt.date.today().isoformat()
    start = (dt.date.today() - dt.timedelta(days=lookback + 5)).isoformat()

    try:
        df = get_price_data(tickers, start, end, interval="1d")
    except Exception as e:
<<<<<<< HEAD
        log.error(
            "daily ranking failed (%s); returning unranked first %s.",
=======
        log.warning(
            "[rank_assets] daily ranking failed (%s); returning unranked first %s.",
>>>>>>> 7202be14
            e,
            n,
        )
        return tickers[: min(n, len(tickers))]

    scores: dict[str, float] = {}
    for t in tickers:
        try:
            close = df[t]["Close"].dropna()
            volume = df[t].get("Volume", pd.Series(dtype=float)).dropna()

            ret = close.pct_change().dropna().tail(lookback)
            if ret.empty:
                continue

            med_dollar_vol = (close.tail(lookback) * volume.tail(lookback)).median()
            if pd.isna(med_dollar_vol) or med_dollar_vol < min_dollar_volume:
                continue

            scores[t] = ret.mean() / (ret.std() or 1e-9)
        except Exception:
            continue

    ranked = sorted(scores, key=lambda t: scores[t], reverse=True)
    return ranked[: min(n, len(ranked))]


def main(argv: Iterable[str] | None = None) -> None:
    ap = argparse.ArgumentParser("rank_assets")
    ap.add_argument("tickers", nargs="*", help="Tickers to rank")
    ap.add_argument("-n", "--top", type=int, default=5, help="Number of tickers")
    ap.add_argument("--lookback", type=int, default=60, help="Lookback window in bars")
    ap.add_argument(
        "--min-dollar-volume",
        type=float,
        default=0.0,
        dest="min_dollar_volume",
        help="Minimum median dollar volume over lookback window",
    )
    ap.add_argument("--config", help="Path to config file")
    ap.add_argument("--profile", help="Profile name inside config")

    args = ap.parse_args(list(argv) if argv is not None else None)

    cfg = {}
    if args.config:
        from SmartCFDTradingAgent.pipeline import load_profile_config

        cfg = load_profile_config(args.config, args.profile or "default")

    tickers = args.tickers or cfg.get("tickers", [])
    topn = args.top if args.top != ap.get_default("top") else cfg.get("top", args.top)
    lookback = cfg.get("lookback", args.lookback)
    min_dollar_volume = cfg.get("min_dollar_volume", args.min_dollar_volume)

    ranked = top_n(
        tickers,
        topn,
        lookback=lookback,
        min_dollar_volume=min_dollar_volume,
    )
    log.info("%s", ranked)


if __name__ == "__main__":
    main()
<|MERGE_RESOLUTION|>--- conflicted
+++ resolved
@@ -40,13 +40,12 @@
     try:
         df = get_price_data(tickers, start, end, interval="1d")
     except Exception as e:
-<<<<<<< HEAD
+
         log.error(
             "daily ranking failed (%s); returning unranked first %s.",
-=======
         log.warning(
             "[rank_assets] daily ranking failed (%s); returning unranked first %s.",
->>>>>>> 7202be14
+
             e,
             n,
         )
