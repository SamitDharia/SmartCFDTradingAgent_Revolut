﻿from __future__ import annotations

import hashlib
import os
import time
from concurrent.futures import ThreadPoolExecutor, as_completed
from pathlib import Path
from typing import Iterable, List
import logging

import pandas as pd
import yfinance as yf
import requests

from SmartCFDTradingAgent.utils.logger import get_logger

INTRADAY = {"1m", "2m", "5m", "15m", "30m", "60m", "90m", "1h"}
FIELDS_ORDER = ["Open", "High", "Low", "Close", "Adj Close", "Volume"]

ALPACA_CRYPTO_EXCHANGES = [ex.strip().upper() for ex in os.getenv("ALPACA_CRYPTO_EXCHANGES", "CBSE").split(",") if ex.strip()]

def _truthy(name: str) -> bool:
    return os.getenv(name, "").strip().lower() in {"1", "true", "yes", "on"}

def _has_alpaca_creds() -> bool:
    return bool(os.getenv("ALPACA_API_KEY") or os.getenv("APCA_API_KEY_ID"))

def use_alpaca_crypto() -> bool:
    """Return True if crypto data should be fetched from Alpaca.

    Prefers explicit flag ``USE_ALPACA_CRYPTO=1``; otherwise auto-enables when
    Alpaca credentials are present in the environment (loaded via dotenv).
    """
    return _truthy("USE_ALPACA_CRYPTO") or _has_alpaca_creds()

# --- Configurable defaults ---
DEFAULT_WORKERS = int(os.getenv("DATA_WORKERS", "4"))
DEFAULT_CACHE_EXPIRY = float(os.getenv("DATA_CACHE_EXPIRY", "3600"))  # seconds
CACHE_DIR = Path(
    os.getenv(
        "DATA_CACHE_DIR",
        str(Path(__file__).resolve().parent / "storage" / "cache"),
    )
)

log = get_logger()


def _quiet_yf_logs() -> None:
    """Reduce noise from yfinance/urllib3 when not using Alpaca.

    Controlled by env var YF_SILENT (defaults to on).
    """
    try:
        silent = os.getenv("YF_SILENT", "1").strip().lower() in {"1", "true", "yes", "on"}
        if not silent:
            return
        logging.getLogger("yfinance").setLevel(logging.ERROR)
        logging.getLogger("urllib3").setLevel(logging.ERROR)
    except Exception:
        pass


def _cache_path(key: str) -> Path:
    """Return the cache file path for a given key."""
    h = hashlib.md5(key.encode()).hexdigest()
    return CACHE_DIR / f"{h}.pkl"


def _load_cache(key: str, expire: float) -> pd.DataFrame | None:
    p = _cache_path(key)
    if not p.exists():
        return None
    try:
        if expire > 0 and time.time() - p.stat().st_mtime > expire:
            p.unlink(missing_ok=True)
            return None
        return pd.read_pickle(p)
    except Exception:
        return None


def _save_cache(key: str, df: pd.DataFrame) -> None:
    try:
        CACHE_DIR.mkdir(parents=True, exist_ok=True)
        df.to_pickle(_cache_path(key))
    except Exception:
        pass


def _normalize_to_ticker_field(df: pd.DataFrame, tickers: List[str]) -> pd.DataFrame:
    """Normalize columns to MultiIndex [ticker, field] regardless of yfinance layout."""
    if df is None or df.empty:
        return df

    if not isinstance(df.columns, pd.MultiIndex):
        # Single-index: wrap to [ticker, field] if single ticker
        if len(tickers) == 1:
            return pd.concat({tickers[0]: df}, axis=1)
        return df

    lvl0 = df.columns.get_level_values(0)
    lvl1 = df.columns.get_level_values(1)
    set0, set1 = set(lvl0), set(lvl1)
    tset = set(tickers)

    if tset & set0:
        out = df.copy()
    elif tset & set1:
        out = df.swaplevel(0, 1, axis=1).sort_index(axis=1)
    else:
        out = df

    try:
        new_cols = []
        for t in tickers:
            if t in out.columns.get_level_values(0):
                avail = [f for f in FIELDS_ORDER if (t, f) in out.columns]
                if avail:
                    for f in avail:
                        new_cols.append((t, f))
        if new_cols:
            out = out.loc[:, pd.MultiIndex.from_tuples(new_cols)]
    except Exception:
        pass

    return out



def _is_crypto_symbol(ticker: str) -> bool:
    return '-' in (ticker or '')


def _ensure_utc(ts: pd.Timestamp) -> pd.Timestamp:
    if ts.tzinfo is None:
        return ts.tz_localize('UTC')
    return ts.tz_convert('UTC')


def _alpaca_timeframe(interval: str):
    interval = (interval or '1h').lower()
    try:
        from alpaca_trade_api.rest import TimeFrame, TimeFrameUnit
    except Exception as exc:  # pragma: no cover - optional dependency
        raise RuntimeError('alpaca-trade-api package is required for Alpaca data provider') from exc
    mapping: dict[str, TimeFrame] = {
        '1m': TimeFrame(1, TimeFrameUnit.Minute),
        '5m': TimeFrame(5, TimeFrameUnit.Minute),
        '15m': TimeFrame(15, TimeFrameUnit.Minute),
        '30m': TimeFrame(30, TimeFrameUnit.Minute),
        '1h': TimeFrame(1, TimeFrameUnit.Hour),
        '60m': TimeFrame(1, TimeFrameUnit.Hour),
        '1d': TimeFrame(1, TimeFrameUnit.Day),
    }
    if interval not in mapping:
        raise ValueError(f'Interval {interval} not supported by Alpaca crypto feed.')
    return mapping[interval]


def _get_crypto_data_alpaca(tickers: list[str], start: str, end: str, interval: str) -> pd.DataFrame:
    try:
        import alpaca_trade_api as tradeapi
    except Exception as exc:  # pragma: no cover - optional dependency
        raise RuntimeError('alpaca-trade-api package required for Alpaca crypto loader') from exc

    key = os.getenv('ALPACA_API_KEY') or os.getenv('APCA_API_KEY_ID')
    secret = os.getenv('ALPACA_API_SECRET') or os.getenv('APCA_API_SECRET_KEY')
    base_url = os.getenv('APCA_API_BASE_URL', 'https://paper-api.alpaca.markets')
    if not key or not secret:
        raise RuntimeError('Alpaca API credentials missing (ALPACA_API_KEY / ALPACA_API_SECRET)')

    client = tradeapi.REST(key, secret, base_url, api_version='v2')

    timeframe = _alpaca_timeframe(interval)
    start_ts = _ensure_utc(pd.Timestamp(start))
    end_ts = _ensure_utc(pd.Timestamp(end)) + pd.Timedelta(days=1)

    symbols = [ticker.replace('-', '/').upper() for ticker in tickers]
    exchanges = ALPACA_CRYPTO_EXCHANGES or None
    bars = client.get_crypto_bars(symbols, timeframe, start_ts.isoformat(), end_ts.isoformat(), limit=10000)
    df = bars.df
    if df is None or df.empty:
        raise RuntimeError(f'No data returned for {tickers} via Alpaca.')

    data = df.reset_index()
    data['symbol'] = data['symbol'].str.replace('/', '-').str.upper()
    data['timestamp'] = pd.to_datetime(data['timestamp'])
    if getattr(data['timestamp'].dt, 'tz', None) is not None:
        data['timestamp'] = data['timestamp'].dt.tz_convert('UTC').dt.tz_localize(None)
    else:
        data['timestamp'] = data['timestamp'].dt.tz_localize(None)
    data = data.rename(columns={
        'open': 'Open',
        'high': 'High',
        'low': 'Low',
        'close': 'Close',
        'volume': 'Volume',
    })
    frames: list[pd.DataFrame] = []
    for symbol, group in data.groupby('symbol'):
        sub = group.sort_values('timestamp').set_index('timestamp')[['Open', 'High', 'Low', 'Close', 'Volume']]
        frames.append(pd.concat({symbol: sub}, axis=1))

    if not frames:
        raise RuntimeError(f'No data returned for {tickers} via Alpaca.')
    result = pd.concat(frames, axis=1)
    result = result.sort_index()
    return result


def _download(
    tickers_or_symbol,
    *,
    period: str | None = None,
    start: str | None = None,
    end: str | None = None,
    interval: str = "1d",
    threads: bool = True,
):
    return yf.download(
        tickers_or_symbol,
        period=period,
        start=start,
        end=end,
        interval=interval,
        auto_adjust=False,
        prepost=False,
        actions=False,
        threads=threads,
        progress=False,
        # NOTE: don't pass show_errors (not supported in your yfinance)
    )


_YF_SESSION: requests.Session | None = None


def _get_yf_session() -> requests.Session:
    global _YF_SESSION
    if _YF_SESSION is None:
        session = requests.Session()
        session.headers.update(
            {
                "User-Agent": os.getenv(
                    "YF_USER_AGENT",
                    "Mozilla/5.0 (Windows NT 10.0; Win64; x64) "
                    "AppleWebKit/537.36 (KHTML, like Gecko) "
                    "Chrome/122.0 Safari/537.36",
                )
            }
        )
        _YF_SESSION = session
    return _YF_SESSION


def _download_history(
    ticker: str,
    *,
    start: str | None,
    end: str | None,
    interval: str,
) -> pd.DataFrame | None:
    """Fallback to ``Ticker.history`` for stubborn Yahoo responses."""

    try:
        history = yf.Ticker(ticker, session=_get_yf_session()).history(
            start=start,
            end=end,
            interval=interval,
            auto_adjust=False,
            actions=False,
            prepost=False,
        )
    except Exception as exc:
        log.debug("Ticker.history failed for %s: %s", ticker, exc)
        return None

    if history is None or history.empty:
        return None

    history.index = pd.to_datetime(history.index)
    history = history.sort_index()
    expected_cols = [c for c in FIELDS_ORDER if c in history.columns]
    if not expected_cols:
        return None

    history = history[expected_cols]
    return pd.concat({ticker: history}, axis=1)


<<<<<<< HEAD
def _download_chart(
    ticker: str,
    *,
    start: str | None,
    end: str | None,
    interval: str,
    cache_expire: float | None = None,
) -> pd.DataFrame | None:
    """Fallback using Yahoo chart API when yfinance helpers fail.

    Returns data normalized to MultiIndex [ticker, field] or ``None`` when
    retrieval fails. Responses are cached using the shared pickle cache so we
    don't spam Yahoo when running multiple retries.
    """

    start_ts = pd.Timestamp(start) if start is not None else None
    end_ts = pd.Timestamp(end) if end is not None else None
    if start_ts is None or end_ts is None:
        return None

    start_ts = _ensure_utc(start_ts)
    end_ts = _ensure_utc(end_ts)
    if end_ts <= start_ts:
        end_ts = start_ts + pd.Timedelta(days=1)

    iv = interval.lower()
    interval_map = {"1h": "60m", "90m": "90m"}
    yahoo_interval = interval_map.get(iv, iv)

    key = f"chart|{ticker}|{yahoo_interval}|{int(start_ts.timestamp())}|{int(end_ts.timestamp())}"
    if cache_expire is not None:
        cached = _load_cache(key, cache_expire)
        if cached is not None:
            return cached

    params = {
        "period1": int(start_ts.timestamp()),
        "period2": int(end_ts.timestamp()),
        "interval": yahoo_interval,
        "includePrePost": "false",
        "events": "history",
    }

    try:
        resp = _get_yf_session().get(
            f"https://query1.finance.yahoo.com/v8/finance/chart/{ticker}",
            params=params,
            timeout=float(os.getenv("YF_TIMEOUT", "10")),
        )
        resp.raise_for_status()
        payload = resp.json()
    except Exception as exc:
        log.debug("Yahoo chart API request failed for %s: %s", ticker, exc)
        return None

    result = payload.get("chart", {}).get("result") or []
    if not result:
        return None

    result = result[0]
    timestamps = result.get("timestamp")
    indicators = result.get("indicators", {})
    quotes = (indicators.get("quote") or [{}])[0]
    adjcloses = (indicators.get("adjclose") or [{}])[0]
    if not timestamps:
        return None

    index = pd.to_datetime(timestamps, unit="s", utc=True).tz_convert(None)
    frame = pd.DataFrame(
        {
            "Open": quotes.get("open"),
            "High": quotes.get("high"),
            "Low": quotes.get("low"),
            "Close": quotes.get("close"),
            "Adj Close": adjcloses.get("adjclose"),
            "Volume": quotes.get("volume"),
        },
        index=index,
    )

    frame = frame.dropna(how="all")
    if frame.empty:
        return None

    # Ensure chronological order and expected column subset
    frame = frame.sort_index()
    expected_cols = [c for c in FIELDS_ORDER if c in frame.columns]
    frame = frame[expected_cols]

    out = pd.concat({ticker: frame}, axis=1)
    if cache_expire is not None:
        _save_cache(key, out)
    return out


=======
>>>>>>> fb2d1fe2
def get_price_data(
    tickers: Iterable[str],
    start: str,
    end: str,
    interval: str = "1d",
    max_tries: int = 3,
    pause: float = 1.0,
    workers: int | None = None,
    cache_expire: float | None = None,
) -> pd.DataFrame:
    """
    Robust downloader with retries and shape normalization.
    INTRADAY: per-ticker only with tested combos (no batch).
    DAILY+: batch then per-ticker salvage.
    Returns MultiIndex columns [ticker, field].
    """
    tickers = list(dict.fromkeys(tickers))
    iv = (interval or "1d").lower()
    cache_expire = cache_expire if cache_expire is not None else DEFAULT_CACHE_EXPIRY

    if use_alpaca_crypto() and tickers and all(_is_crypto_symbol(t) for t in tickers):
        log.info("Fetching crypto data via Alpaca for tickers: %s", tickers)
        try:
            return _get_crypto_data_alpaca(tickers, start, end, iv)
        except Exception as exc:
            log.error("Alpaca crypto data fetch failed: %s", exc)
            log.info("Falling back to Yahoo Finance for crypto data.")

    _quiet_yf_logs()

    # ---------- Intraday path (per-ticker only) ----------
    if iv in INTRADAY:
        # Use the exact combos that worked on your machine.
        combos = [
            ("7d", "1h"),
            ("30d", "60m"),
            ("30d", "30m"),
            ("7d", "15m"),
        ]

        workers = workers or DEFAULT_WORKERS

        frames: list[pd.DataFrame] = []
        missing: list[str] = []
        cache_hits = 0

        def _worker(t: str):
            for per, interval_try in combos:
                key = f"{t}|{per}|{interval_try}|{start}|{end}"
                cached = _load_cache(key, cache_expire)
                if cached is not None:
                    return t, cached, True
                for attempt in range(1, max_tries + 1):
                    try:
                        d1 = _download(t, period=per, interval=interval_try, threads=False)
                        d1 = _normalize_to_ticker_field(d1, [t])
                        if d1 is not None and not d1.dropna(how="all").empty:
                            _save_cache(key, d1)
                            return t, d1, False
                    except Exception:
                        pass
                    time.sleep(pause * attempt)
            alt = _download_history(t, start=start, end=end, interval=iv)
            if alt is not None and not alt.dropna(how="all").empty:
                log.info("Fetched %s via yfinance.Ticker.history fallback", t)
                _save_cache(f"{t}|history|{iv}|{start}|{end}", alt)
                return t, alt, False
<<<<<<< HEAD
            alt_chart = _download_chart(
                t,
                start=start,
                end=end,
                interval=iv,
                cache_expire=cache_expire,
            )
            if alt_chart is not None and not alt_chart.dropna(how="all").empty:
                log.info("Fetched %s via Yahoo chart API fallback", t)
                return t, alt_chart, False
=======
>>>>>>> fb2d1fe2
            return t, None, False

        start_t = time.time()
        with ThreadPoolExecutor(max_workers=workers) as ex:
            futures = {ex.submit(_worker, t): t for t in tickers}
            for fut in as_completed(futures):
                t, df, hit = fut.result()
                if df is not None:
                    frames.append(df)
                else:
                    missing.append(t)
                if hit:
                    log.info("Cache hit for %s", t)
                    cache_hits += 1

        elapsed = time.time() - start_t
        log.info(
            "Intraday fetch completed in %.2fs for %d tickers (%d cache hits, %d workers)",
            elapsed,
            len(tickers),
            cache_hits,
            workers,
        )

        if frames:
            out = pd.concat(frames, axis=1).sort_index()
            if missing:
                log.warning("%d Failed downloads:\n%s", len(missing), missing)
            return out

        # nothing worked
        raise RuntimeError(f"No data returned for {missing}.")

    # ---------- Daily/above path ----------
    last_err = None
    for attempt in range(1, max_tries + 1):
        try:
            df = _download(tickers, start=start, end=end, interval=iv, threads=True)
            df = _normalize_to_ticker_field(df, tickers)
            if df is not None and not df.dropna(how="all").empty:
                return df
            raise RuntimeError("No data returned (batch daily).")
        except Exception as e:
            last_err = e
            time.sleep(pause * attempt)

    # Per-ticker salvage for daily
    frames: list[pd.DataFrame] = []
    missing: list[str] = []
    for t in tickers:
        try:
            d1 = _download(t, start=start, end=end, interval=iv, threads=False)
            d1 = _normalize_to_ticker_field(d1, [t])
            if d1 is None or d1.dropna(how="all").empty:
                alt = _download_history(t, start=start, end=end, interval=iv)
                if alt is None or alt.dropna(how="all").empty:
<<<<<<< HEAD
                    alt_chart = _download_chart(
                        t,
                        start=start,
                        end=end,
                        interval=iv,
                        cache_expire=cache_expire,
                    )
                    if alt_chart is None or alt_chart.dropna(how="all").empty:
                        missing.append(t)
                        continue
                    frames.append(alt_chart)
=======
                    missing.append(t)
>>>>>>> fb2d1fe2
                    continue
                frames.append(alt)
                continue
            frames.append(d1)
        except Exception:
            alt = _download_history(t, start=start, end=end, interval=iv)
            if alt is None or alt.dropna(how="all").empty:
<<<<<<< HEAD
                alt_chart = _download_chart(
                    t,
                    start=start,
                    end=end,
                    interval=iv,
                    cache_expire=cache_expire,
                )
                if alt_chart is None or alt_chart.dropna(how="all").empty:
                    missing.append(t)
                    continue
                frames.append(alt_chart)
=======
                missing.append(t)
>>>>>>> fb2d1fe2
                continue
            frames.append(alt)

    if frames:
        out = pd.concat(frames, axis=1).sort_index()
        if missing:
            log.warning("%d Failed downloads:\n%s", len(missing), missing)
        return out

    if missing:
        raise RuntimeError(f"No data returned for {missing}.")
    raise RuntimeError(f"Failed to download data: {last_err}")


<|MERGE_RESOLUTION|>--- conflicted
+++ resolved
@@ -289,104 +289,6 @@
     return pd.concat({ticker: history}, axis=1)
 
 
-<<<<<<< HEAD
-def _download_chart(
-    ticker: str,
-    *,
-    start: str | None,
-    end: str | None,
-    interval: str,
-    cache_expire: float | None = None,
-) -> pd.DataFrame | None:
-    """Fallback using Yahoo chart API when yfinance helpers fail.
-
-    Returns data normalized to MultiIndex [ticker, field] or ``None`` when
-    retrieval fails. Responses are cached using the shared pickle cache so we
-    don't spam Yahoo when running multiple retries.
-    """
-
-    start_ts = pd.Timestamp(start) if start is not None else None
-    end_ts = pd.Timestamp(end) if end is not None else None
-    if start_ts is None or end_ts is None:
-        return None
-
-    start_ts = _ensure_utc(start_ts)
-    end_ts = _ensure_utc(end_ts)
-    if end_ts <= start_ts:
-        end_ts = start_ts + pd.Timedelta(days=1)
-
-    iv = interval.lower()
-    interval_map = {"1h": "60m", "90m": "90m"}
-    yahoo_interval = interval_map.get(iv, iv)
-
-    key = f"chart|{ticker}|{yahoo_interval}|{int(start_ts.timestamp())}|{int(end_ts.timestamp())}"
-    if cache_expire is not None:
-        cached = _load_cache(key, cache_expire)
-        if cached is not None:
-            return cached
-
-    params = {
-        "period1": int(start_ts.timestamp()),
-        "period2": int(end_ts.timestamp()),
-        "interval": yahoo_interval,
-        "includePrePost": "false",
-        "events": "history",
-    }
-
-    try:
-        resp = _get_yf_session().get(
-            f"https://query1.finance.yahoo.com/v8/finance/chart/{ticker}",
-            params=params,
-            timeout=float(os.getenv("YF_TIMEOUT", "10")),
-        )
-        resp.raise_for_status()
-        payload = resp.json()
-    except Exception as exc:
-        log.debug("Yahoo chart API request failed for %s: %s", ticker, exc)
-        return None
-
-    result = payload.get("chart", {}).get("result") or []
-    if not result:
-        return None
-
-    result = result[0]
-    timestamps = result.get("timestamp")
-    indicators = result.get("indicators", {})
-    quotes = (indicators.get("quote") or [{}])[0]
-    adjcloses = (indicators.get("adjclose") or [{}])[0]
-    if not timestamps:
-        return None
-
-    index = pd.to_datetime(timestamps, unit="s", utc=True).tz_convert(None)
-    frame = pd.DataFrame(
-        {
-            "Open": quotes.get("open"),
-            "High": quotes.get("high"),
-            "Low": quotes.get("low"),
-            "Close": quotes.get("close"),
-            "Adj Close": adjcloses.get("adjclose"),
-            "Volume": quotes.get("volume"),
-        },
-        index=index,
-    )
-
-    frame = frame.dropna(how="all")
-    if frame.empty:
-        return None
-
-    # Ensure chronological order and expected column subset
-    frame = frame.sort_index()
-    expected_cols = [c for c in FIELDS_ORDER if c in frame.columns]
-    frame = frame[expected_cols]
-
-    out = pd.concat({ticker: frame}, axis=1)
-    if cache_expire is not None:
-        _save_cache(key, out)
-    return out
-
-
-=======
->>>>>>> fb2d1fe2
 def get_price_data(
     tickers: Iterable[str],
     start: str,
@@ -454,19 +356,6 @@
                 log.info("Fetched %s via yfinance.Ticker.history fallback", t)
                 _save_cache(f"{t}|history|{iv}|{start}|{end}", alt)
                 return t, alt, False
-<<<<<<< HEAD
-            alt_chart = _download_chart(
-                t,
-                start=start,
-                end=end,
-                interval=iv,
-                cache_expire=cache_expire,
-            )
-            if alt_chart is not None and not alt_chart.dropna(how="all").empty:
-                log.info("Fetched %s via Yahoo chart API fallback", t)
-                return t, alt_chart, False
-=======
->>>>>>> fb2d1fe2
             return t, None, False
 
         start_t = time.time()
@@ -523,21 +412,7 @@
             if d1 is None or d1.dropna(how="all").empty:
                 alt = _download_history(t, start=start, end=end, interval=iv)
                 if alt is None or alt.dropna(how="all").empty:
-<<<<<<< HEAD
-                    alt_chart = _download_chart(
-                        t,
-                        start=start,
-                        end=end,
-                        interval=iv,
-                        cache_expire=cache_expire,
-                    )
-                    if alt_chart is None or alt_chart.dropna(how="all").empty:
-                        missing.append(t)
-                        continue
-                    frames.append(alt_chart)
-=======
                     missing.append(t)
->>>>>>> fb2d1fe2
                     continue
                 frames.append(alt)
                 continue
@@ -545,21 +420,7 @@
         except Exception:
             alt = _download_history(t, start=start, end=end, interval=iv)
             if alt is None or alt.dropna(how="all").empty:
-<<<<<<< HEAD
-                alt_chart = _download_chart(
-                    t,
-                    start=start,
-                    end=end,
-                    interval=iv,
-                    cache_expire=cache_expire,
-                )
-                if alt_chart is None or alt_chart.dropna(how="all").empty:
-                    missing.append(t)
-                    continue
-                frames.append(alt_chart)
-=======
                 missing.append(t)
->>>>>>> fb2d1fe2
                 continue
             frames.append(alt)
 
