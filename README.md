--- conflicted
+++ resolved
@@ -63,7 +63,7 @@
 ```
 python -m SmartCFDTradingAgent.pipeline --watch SPY QQQ DIA IWM --size 4 --max-trades 2
 ```
-<<<<<<< HEAD
+
 ## Parameter tuning
 Optimize parameters and save them to `SmartCFDTradingAgent/storage/params.json`:
 ```
@@ -84,7 +84,6 @@
 ```
 tail -n 20 SmartCFDTradingAgent/storage/decision_log.csv
 ```
-=======
 
 ## Automation
 
@@ -98,4 +97,3 @@
 ```
 
 This entry invokes `market_loop.sh` with the same CLI options as its Windows counterpart. Adjust the schedule and paths to suit your environment.
->>>>>>> ae610656
