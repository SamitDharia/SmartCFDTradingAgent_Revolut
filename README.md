# SmartCFDTradingAgent – Revolut

Rank assets, generate signals, and send manual execution alerts via Telegram (with SL/TP).

## Installation

Requires Python 3.10 or 3.11 (`>=3.10,<3.12`). Python 3.13 is unsupported because pandas wheels are unavailable.

## Developer setup

See [AGENTS.md](AGENTS.md) for environment setup, linting, formatting, testing, and smoke/backtest instructions.

<<<<<<< HEAD
=======
This project targets Python 3.10–3.11 where pre-built pandas wheels are available.
Windows users running Python 3.12+ must install MSVC Build Tools to compile pandas or
downgrade Python to 3.11/3.10.

>>>>>>> 40494d5d
## .env configuration
Create a bot with @BotFather and copy `.env.example` to `.env` (do not commit):

```
cp .env.example .env
```

Fill in the variables:

```
TELEGRAM_BOT_TOKEN=123456:ABC-XYZ
TELEGRAM_CHAT_ID=123456789
```

Additional optional settings are available in `.env.example` such as
`SKIP_SSL_VERIFY`, `RISK_PCT`, `MAX_POSITIONS`, `MAX_DAILY_LOSS_PCT`,
`MARKET_GATE`, and `ALLOW_FRACTIONAL`.

### Scheduler environments
When running from Windows Task Scheduler or cron, ensure the job starts in the
project root so the `.env` file is discovered.  These schedulers launch with a
minimal environment, so credentials may need to be exported explicitly.

Example cron entry invoking a one-off Telegram test:

```
* * * * * cd /path/to/SmartCFDTradingAgent_Revolut && \
TELEGRAM_BOT_TOKEN=123456:ABC-XYZ TELEGRAM_CHAT_ID=123456789 \
python -c "from SmartCFDTradingAgent.utils.telegram import send; send('test')"
```

Windows Task Scheduler users should set **Start in** to the project root and
include environment variables in the command. See [Scheduling on Windows](#scheduling-on-windows)
for a step-by-step guide and sample command.

## Asset categories
Tickers are grouped into asset classes in `SmartCFDTradingAgent/assets.yml` (e.g. `crypto`, `equity`, `forex`, `commodity`).
These categories drive per-class alert caps and risk budgets via the `class_caps` and
`class_risk_budget` options in configuration files or CLI arguments.

## Run examples
Weekday equities (NYSE hours):
```
python -m SmartCFDTradingAgent.pipeline --watch SPY QQQ DIA IWM --size 3 --interval 1d --adx 15 --grace 120 --risk 0.01 --equity 1000
```
Weekend crypto (24/7; no --force needed):
```
python -m SmartCFDTradingAgent.pipeline --watch BTC-USD ETH-USD --size 2 --interval 1h --adx 10 --grace 10 --risk 0.01 --equity 1000
```
Config-based profile run:
```
python -m SmartCFDTradingAgent.pipeline --config configs/crypto.yml --profile crypto_1h
```

Multi-asset example with per-class caps and risk budgets:
```
python -m SmartCFDTradingAgent.pipeline --config configs/multi_asset.yml --profile multi_example
```

Weighted multi-interval voting:
```
python -m SmartCFDTradingAgent.pipeline --watch BTC-USD ETH-USD --interval 1h --intervals 15m,1h --interval-weights 15m=1,1h=2 --vote
```

## New flags & features (v0.1.1)
- `--interval` (e.g., `1h`, `30m`, `15m`) and `--adx` are configurable.
- Multi-interval voting via `--intervals`/`--vote` with optional weights
  (`--interval-weights 15m=1,1h=2`).
- **Crypto 24/7**: all-crypto watchlists run outside NYSE hours.
- **Local timestamp**: `--tz Europe/Dublin` (default) or `--tz UTC`.
- **Decision log**: PRE-TRADE rows saved at `SmartCFDTradingAgent/storage/decision_log.csv`.
- Logger prints its log file path at startup.

## Reporting utilities
Show last 10 decisions in console:
```
python -m SmartCFDTradingAgent.pipeline --show-decisions 10
```
Show last 10 and send to Telegram:
```
python -m SmartCFDTradingAgent.pipeline --show-decisions 10 --to-telegram
```
Send today's summary to Telegram:
```
python -m SmartCFDTradingAgent.pipeline --daily-summary --tz Europe/Dublin
```
Cap the number of alerts in a run:
```
python -m SmartCFDTradingAgent.pipeline --watch SPY QQQ DIA IWM --size 4 --max-trades 2
```

## Parameter tuning
Optimize parameters and save them to `SmartCFDTradingAgent/storage/params.json`:
```
python -m SmartCFDTradingAgent.optimizer --watch BTC-USD ETH-USD --interval 1h --years 2
```
Walk-forward validation (writes to the same params file):
```
python -m SmartCFDTradingAgent.walk_forward --watch BTC-USD ETH-USD --interval 1h --years 3 --train-months 6 --test-months 1
```

## Logs and decisions
Logs are written under `logs/`. Inspect the latest log, for example:
```
ls logs/
tail -n 20 logs/<recent-log>.log
```
Pre-trade decisions accumulate in `SmartCFDTradingAgent/storage/decision_log.csv`:
```
tail -n 20 SmartCFDTradingAgent/storage/decision_log.csv
```

## Automation

The `scripts` directory contains Unix-friendly `.sh` helpers mirroring the Windows `.cmd` files.

Both `market_loop.cmd` and `market_loop.sh` forward any extra CLI flags to the
underlying `run_bot` call and include `--dry-run` by default to avoid placing
real orders. Remove `--dry-run` if you intend to trade live and pass additional
options at invocation time, for example:

```
scripts/market_loop.cmd --force
scripts/market_loop.sh --force
```

### Cron (Unix)
Schedule runs with `crontab -e`. For example, to execute the market loop at 14:30 UTC every weekday:

```
30 14 * * 1-5 /path/to/SmartCFDTradingAgent_Revolut/scripts/market_loop.sh >> /path/to/market_loop.log 2>&1
```

This entry invokes `market_loop.sh` with the same CLI options as its Windows counterpart. Adjust the schedule and paths to suit your environment. See [docs/linux-scheduling.md](docs/linux-scheduling.md) for more examples.

### Scheduling on Windows
1. Open **Task Scheduler** and choose **Create Basic Task...**.
2. Select a trigger (daily, at startup, etc.) and proceed to the **Action** step.
3. Set **Program/script** to `cmd` and **Add arguments** to:

   ```
   /c "set TELEGRAM_BOT_TOKEN=123456:ABC-XYZ && set TELEGRAM_CHAT_ID=123456789 && python -m SmartCFDTradingAgent.pipeline --config configs/crypto.yml --profile crypto_1h"
   ```

4. In **Start in**, browse to the project root (where `.env` resides).
5. Finish the wizard and ensure the task runs under an account with the required permissions.

The `set` commands above define environment variables for the task before launching Python. Adjust the command and schedule for your environment. See [docs/windows-scheduling.md](docs/windows-scheduling.md) for more examples.<|MERGE_RESOLUTION|>--- conflicted
+++ resolved
@@ -10,13 +10,11 @@
 
 See [AGENTS.md](AGENTS.md) for environment setup, linting, formatting, testing, and smoke/backtest instructions.
 
-<<<<<<< HEAD
-=======
+
 This project targets Python 3.10–3.11 where pre-built pandas wheels are available.
 Windows users running Python 3.12+ must install MSVC Build Tools to compile pandas or
 downgrade Python to 3.11/3.10.
 
->>>>>>> 40494d5d
 ## .env configuration
 Create a bot with @BotFather and copy `.env.example` to `.env` (do not commit):
 
