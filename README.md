# SmartCFDTradingAgent – Revolut

Rank assets, generate signals, and send manual execution alerts via Telegram (with SL/TP).

## Developer setup

<<<<<<< HEAD
This project targets Python 3.11–3.12 where pre-built pandas wheels are available.
Windows users running Python 3.13 must install MSVC Build Tools to compile pandas or
downgrade Python to 3.12/3.11.
=======
See [AGENTS.md](AGENTS.md) for environment setup, linting, formatting, testing, and smoke/backtest instructions.

This project targets Python 3.10–3.11 where pre-built pandas wheels are available.
Windows users running Python 3.12+ must install MSVC Build Tools to compile pandas or
downgrade Python to 3.11/3.10.
>>>>>>> eea0fa4f

## .env configuration
Create a bot with @BotFather and copy `.env.example` to `.env` (do not commit):

```
cp .env.example .env
```

Fill in the variables:

```
TELEGRAM_BOT_TOKEN=123456:ABC-XYZ
TELEGRAM_CHAT_ID=123456789
```

Additional optional settings are available in `.env.example` such as
`SKIP_SSL_VERIFY`, `RISK_PCT`, `MAX_POSITIONS`, `MAX_DAILY_LOSS_PCT`,
`MARKET_GATE`, and `ALLOW_FRACTIONAL`.

### Scheduler environments
When running from Windows Task Scheduler or cron, ensure the job starts in the
project root so the `.env` file is discovered.  These schedulers launch with a
minimal environment, so credentials may need to be exported explicitly.

Example cron entry invoking a one-off Telegram test:

```
* * * * * cd /path/to/SmartCFDTradingAgent_Revolut && \
TELEGRAM_BOT_TOKEN=123456:ABC-XYZ TELEGRAM_CHAT_ID=123456789 \
python -c "from SmartCFDTradingAgent.utils.telegram import send; send('test')"
```

Windows Task Scheduler users can set **Start in** to the project root and
include environment variables in the command:

```
cmd /c "set TELEGRAM_BOT_TOKEN=123456:ABC-XYZ && set TELEGRAM_CHAT_ID=123456789 && python -c \"from SmartCFDTradingAgent.utils.telegram import send; send('test')\""
```

## Asset categories
Tickers are grouped into asset classes in `SmartCFDTradingAgent/assets.yml` (e.g. `crypto`, `equity`, `forex`, `commodity`).
These categories drive per-class alert caps and risk budgets via the `class_caps` and
`class_risk_budget` options in configuration files or CLI arguments.

## Run examples
Weekday equities (NYSE hours):
```
python -m SmartCFDTradingAgent.pipeline --watch SPY QQQ DIA IWM --size 3 --interval 1d --adx 15 --grace 120 --risk 0.01 --equity 1000
```
Weekend crypto (24/7; no --force needed):
```
python -m SmartCFDTradingAgent.pipeline --watch BTC-USD ETH-USD --size 2 --interval 1h --adx 10 --grace 10 --risk 0.01 --equity 1000
```
Config-based profile run:
```
python -m SmartCFDTradingAgent.pipeline --config configs/crypto.yml --profile crypto_1h
```

Multi-asset example with per-class caps and risk budgets:
```
python -m SmartCFDTradingAgent.pipeline --config configs/multi_asset.yml --profile multi_example
```

Weighted multi-interval voting:
```
python -m SmartCFDTradingAgent.pipeline --watch BTC-USD ETH-USD --interval 1h --intervals 15m,1h --interval-weights 15m=1,1h=2 --vote
```

## New flags & features (v0.1.1)
- `--interval` (e.g., `1h`, `30m`, `15m`) and `--adx` are configurable.
- Multi-interval voting via `--intervals`/`--vote` with optional weights
  (`--interval-weights 15m=1,1h=2`).
- **Crypto 24/7**: all-crypto watchlists run outside NYSE hours.
- **Local timestamp**: `--tz Europe/Dublin` (default) or `--tz UTC`.
- **Decision log**: PRE-TRADE rows saved at `SmartCFDTradingAgent/storage/decision_log.csv`.
- Logger prints its log file path at startup.

## Reporting utilities
Show last 10 decisions in console:
```
python -m SmartCFDTradingAgent.pipeline --show-decisions 10
```
Show last 10 and send to Telegram:
```
python -m SmartCFDTradingAgent.pipeline --show-decisions 10 --to-telegram
```
Send today's summary to Telegram:
```
python -m SmartCFDTradingAgent.pipeline --daily-summary --tz Europe/Dublin
```
Cap the number of alerts in a run:
```
python -m SmartCFDTradingAgent.pipeline --watch SPY QQQ DIA IWM --size 4 --max-trades 2
```

## Parameter tuning
Optimize parameters and save them to `SmartCFDTradingAgent/storage/params.json`:
```
python -m SmartCFDTradingAgent.optimizer --watch BTC-USD ETH-USD --interval 1h --years 2
```
Walk-forward validation (writes to the same params file):
```
python -m SmartCFDTradingAgent.walk_forward --watch BTC-USD ETH-USD --interval 1h --years 3 --train-months 6 --test-months 1
```

## Logs and decisions
Logs are written under `logs/`. Inspect the latest log, for example:
```
ls logs/
tail -n 20 logs/<recent-log>.log
```
Pre-trade decisions accumulate in `SmartCFDTradingAgent/storage/decision_log.csv`:
```
tail -n 20 SmartCFDTradingAgent/storage/decision_log.csv
```

## Automation

The `scripts` directory contains Unix-friendly `.sh` helpers mirroring the Windows `.cmd` files.

Both `market_loop.cmd` and `market_loop.sh` forward any extra CLI flags to the
underlying `run_bot` call and include `--dry-run` by default to avoid placing
real orders. Remove `--dry-run` if you intend to trade live and pass additional
options at invocation time, for example:

```
scripts/market_loop.cmd --force
scripts/market_loop.sh --force
```

### Cron (Unix)
Schedule runs with `crontab -e`. For example, to execute the market loop at 14:30 UTC every weekday:

```
30 14 * * 1-5 /path/to/SmartCFDTradingAgent_Revolut/scripts/market_loop.sh >> /path/to/market_loop.log 2>&1
```

This entry invokes `market_loop.sh` with the same CLI options as its Windows counterpart. Adjust the schedule and paths to suit your environment.
<|MERGE_RESOLUTION|>--- conflicted
+++ resolved
@@ -4,17 +4,12 @@
 
 ## Developer setup
 
-<<<<<<< HEAD
-This project targets Python 3.11–3.12 where pre-built pandas wheels are available.
-Windows users running Python 3.13 must install MSVC Build Tools to compile pandas or
-downgrade Python to 3.12/3.11.
-=======
 See [AGENTS.md](AGENTS.md) for environment setup, linting, formatting, testing, and smoke/backtest instructions.
 
 This project targets Python 3.10–3.11 where pre-built pandas wheels are available.
 Windows users running Python 3.12+ must install MSVC Build Tools to compile pandas or
 downgrade Python to 3.11/3.10.
->>>>>>> eea0fa4f
+
 
 ## .env configuration
 Create a bot with @BotFather and copy `.env.example` to `.env` (do not commit):
