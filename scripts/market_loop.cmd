--- conflicted
+++ resolved
@@ -18,11 +18,8 @@
 
 REM Run equities during market window (Sharpe top-4, cap 2 suggestions)
 REM You can tweak symbols/ADX/interval as you like.
-<<<<<<< HEAD
 set ARGS=--watch SPY QQQ DIA IWM --size 4 --interval 1d --adx 15 --max-trades 2 --grace 120 --risk 0.01 --equity 1000
 scripts\run_bot.cmd %ARGS% %* >> %LOGFILE% 2>&1
-=======
-scripts\run_bot.cmd --watch SPY QQQ DIA IWM --size 4 --interval 1d --adx 15 --max-trades 2 --grace 120 --risk 0.01 --equity 1000 --dry-run %*
->>>>>>> 40494d5d
+
 
 endlocal