name: Build and publish Docker image

on:
  workflow_dispatch:

permissions:
  contents: read
  packages: write

jobs:
  build:
    runs-on: ubuntu-latest
    steps:
      - uses: actions/checkout@v4

      - name: Log in to GHCR
        uses: docker/login-action@v3
        with:
          registry: ghcr.io
          username: ${{ github.actor }}
          password: ${{ secrets.GITHUB_TOKEN }}

<<<<<<< HEAD
      - name: Compute image names (lowercase owner)
        id: meta
        run: |
          OWNER_LC="$(echo '${{ github.repository_owner }}' | tr '[:upper:]' '[:lower:]')"
          echo "owner_lc=${OWNER_LC}" >> "$GITHUB_OUTPUT"
          echo "sha_tag=ghcr.io/${OWNER_LC}/smartcfdtradingagent:sha-${{ github.sha }}" >> "$GITHUB_OUTPUT"
          if [ "${{ github.ref_name }}" = "main" ]; then
            echo "latest_tag=ghcr.io/${OWNER_LC}/smartcfdtradingagent:latest" >> "$GITHUB_OUTPUT"
          fi

      - name: Build image (sha tag)
        run: |
          docker build -f docker/Dockerfile -t "${{ steps.meta.outputs.sha_tag }}" .

      - name: Tag as latest (on main)
        if: steps.meta.outputs.latest_tag != ''
        run: |
          docker tag "${{ steps.meta.outputs.sha_tag }}" "${{ steps.meta.outputs.latest_tag }}"

      - name: Push image(s)
        run: |
          docker push "${{ steps.meta.outputs.sha_tag }}"
          if [ -n "${{ steps.meta.outputs.latest_tag }}" ]; then
            docker push "${{ steps.meta.outputs.latest_tag }}"
          fi
=======
      - name: Compute image name (lowercase owner)
        run: |
          OWNER_LC="$(echo '${{ github.repository_owner }}' | tr '[:upper:]' '[:lower:]')"
          IMAGE="ghcr.io/${OWNER_LC}/smartcfdtradingagent:sha-${{ github.sha }}"
          echo "IMAGE=$IMAGE" >> "$GITHUB_ENV"

      - name: Build image
        run: |
          docker build -f docker/Dockerfile -t "$IMAGE" .

      - name: Push image
        run: docker push "$IMAGE"
>>>>>>> d4976dff
<|MERGE_RESOLUTION|>--- conflicted
+++ resolved
@@ -20,33 +20,6 @@
           username: ${{ github.actor }}
           password: ${{ secrets.GITHUB_TOKEN }}
 
-<<<<<<< HEAD
-      - name: Compute image names (lowercase owner)
-        id: meta
-        run: |
-          OWNER_LC="$(echo '${{ github.repository_owner }}' | tr '[:upper:]' '[:lower:]')"
-          echo "owner_lc=${OWNER_LC}" >> "$GITHUB_OUTPUT"
-          echo "sha_tag=ghcr.io/${OWNER_LC}/smartcfdtradingagent:sha-${{ github.sha }}" >> "$GITHUB_OUTPUT"
-          if [ "${{ github.ref_name }}" = "main" ]; then
-            echo "latest_tag=ghcr.io/${OWNER_LC}/smartcfdtradingagent:latest" >> "$GITHUB_OUTPUT"
-          fi
-
-      - name: Build image (sha tag)
-        run: |
-          docker build -f docker/Dockerfile -t "${{ steps.meta.outputs.sha_tag }}" .
-
-      - name: Tag as latest (on main)
-        if: steps.meta.outputs.latest_tag != ''
-        run: |
-          docker tag "${{ steps.meta.outputs.sha_tag }}" "${{ steps.meta.outputs.latest_tag }}"
-
-      - name: Push image(s)
-        run: |
-          docker push "${{ steps.meta.outputs.sha_tag }}"
-          if [ -n "${{ steps.meta.outputs.latest_tag }}" ]; then
-            docker push "${{ steps.meta.outputs.latest_tag }}"
-          fi
-=======
       - name: Compute image name (lowercase owner)
         run: |
           OWNER_LC="$(echo '${{ github.repository_owner }}' | tr '[:upper:]' '[:lower:]')"
@@ -58,5 +31,4 @@
           docker build -f docker/Dockerfile -t "$IMAGE" .
 
       - name: Push image
-        run: docker push "$IMAGE"
->>>>>>> d4976dff
+        run: docker push "$IMAGE"